# logdash - Go SDK

[![Go Reference](https://pkg.go.dev/badge/github.com/logdash-io/go-sdk/logdash.svg)](https://pkg.go.dev/github.com/logdash-io/go-sdk/logdash)

Logdash is a zero-config observability platform. This package serves as a Go interface to use it.

## Pre-requisites

Setup your free project in less than 2 minutes at [logdash.io](https://logdash.io/)

## Installation

```bash
go get github.com/logdash-io/go-sdk/logdash
```

## Logging

```go
package main

import (
    "context"
    "time"

    "github.com/logdash-io/go-sdk/logdash"
)

func main() {
    // Initialize with your API key
    ld := logdash.New(
        // optional, but recommended to see your logs in the dashboard
        logdash.WithApiKey("your-api-key"), // Replace with your actual API key
    )

    // Access the logger
    logger := ld.Logger

    logger.Info("Application started successfully")
    logger.Error("An unexpected error occurred")
    logger.Warn("Low disk space warning")

    // Go specific: all logging methods has ...F() counterpart
    // like fmt.PrinttF for fmt.Print
    const items = 10
    for i := range items {
        logger.InfoF("Processing %v of %v item", i+1, items)
    }

    // Go specific: Shutdown method wait for flushing
    // all enqueued logs and metrics before closing application
    ctx, cancel := context.WithTimeout(context.Background(), 10*time.Second)
    defer cancel()
    ld.Shutdown(ctx)
}
```

## Using with slog (Go 1.21+)

The SDK provides a `slog.Handler` wrapper that allows you to use Logdash with Go's standard `log/slog` package.

All features from `slog.HandlerOptions` are supported.

```go
import (
	"log/slog"
	"github.com/logdash-io/go-sdk/logdash"
)

func main() {
	// Create a new Logdash instance
	ld := logdash.New(
		logdash.WithApiKey("your-api-key"),
	)

	// Create a slog.Handler that wraps the Logdash logger
	handler := logdash.NewSlogTextHandler(ld.Logger, slog.HandlerOptions{
		Level: slog.LevelDebug,
        // replace sensitive information
		ReplaceAttr: func(groups []string, a slog.Attr) slog.Attr {
			if a.Key == "token" {
				a.Value = slog.StringValue("********")
			}
			return a
		},
	})

	// Create a new slog.Logger with the Logdash handler
	logger := slog.New(handler)

	// Use the slog logger
	logger.Info("Hello from slog!", "user", "john", "action", "login", "token", "1234567890")
	logger.Error("Something went wrong", "error", "connection timeout")
	logger.Debug("Debug information", "request_id", "12345")

	// You can also use slog.SetDefault to make this the default logger
	slog.SetDefault(logger)

	// Now all slog calls will use Logdash
	slog.Info("This will be logged through Logdash")
	slog.Warn("Warning message with attributes", "severity", "high", "component", "auth")

    // Shutdown method wait for flushing all enqueued logs before closing application
	ctx, cancel := context.WithTimeout(context.Background(), 10*time.Second)
	defer cancel()
	ld.Shutdown(ctx)
}
```

The `SlogHandler` automatically maps slog levels to Logdash levels using comparison-based logic:

**Level Mapping:**
- `slog.LevelError` (8) → `logdash.Error`
- `slog.LevelWarn` (4) → `logdash.Warn`
- `slog.LevelInfo` (0) → `logdash.Info`
- `slog.LevelDebug` (-4) → `logdash.Debug`
- Any level < `slog.LevelDebug` (-4) → `logdash.Silly`

**Intermediate Values:**
Since `slog.Level` is an integer type, the mapping handles any intermediate or custom level values:
- Levels between `slog.LevelDebug` (-4) and `slog.LevelInfo` (0) → `logdash.Debug`
- Levels between `slog.LevelInfo` (0) and `slog.LevelWarn` (4) → `logdash.Info`
- Levels between `slog.LevelWarn` (4) and `slog.LevelError` (8) → `logdash.Warn`
- Levels ≥ `slog.LevelError` (8) → `logdash.Error`

This ensures that any custom slog levels or intermediate values are properly categorized into the appropriate Logdash severity level.

## Metrics

```go
package main

import (
    "context"
    "time"

    "github.com/logdash-io/go-sdk/logdash"
)

func main() {
    // Initialize with your API key
    ld := logdash.New(logdash.LogdashConfig{
        // optional, but recommended to see your logs in the dashboard
        logdash.WithApiKey("your-api-key"), // Replace with your actual API key
    })

    // Access metrics
    metrics := ld.Metrics

    // to set absolute value
    metrics.Set("users", 0)

    // or increment / decrement by
    metrics.Mutate("users", 1)
<<<<<<< HEAD

    // Go specific: Shutdown method wait for flushing
    // all enqueued logs and metrics before closing application
    ctx, cancel := context.WithTimeout(context.Background(), 10*time.Second)
    defer cancel()
    ld.Shutdown(ctx)
=======
>>>>>>> 64b02a37
}
```

## View

To see the logs or metrics, go to your project dashboard

![logs](docs/logs.png)
![delta](docs/delta.png)

## License

This project is licensed under the MIT License.

## Contributing

Contributions are welcome! Feel free to open issues or submit pull requests.

## Support

If you encounter any issues, please open an issue on GitHub or let us know at [contact@logdash.io](mailto:contact@logdash.io).<|MERGE_RESOLUTION|>--- conflicted
+++ resolved
@@ -152,15 +152,12 @@
 
     // or increment / decrement by
     metrics.Mutate("users", 1)
-<<<<<<< HEAD
 
     // Go specific: Shutdown method wait for flushing
     // all enqueued logs and metrics before closing application
     ctx, cancel := context.WithTimeout(context.Background(), 10*time.Second)
     defer cancel()
     ld.Shutdown(ctx)
-=======
->>>>>>> 64b02a37
 }
 ```
 
